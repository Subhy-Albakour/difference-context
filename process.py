import multiprocessing
import json
import sys

from context import difference
from parser import Ontology


class Worker(multiprocessing.Process):

    def __init__(self, folder_a, folder_b, tasks, results):
        self.ontology_a = Ontology(folder_a)
        self.ontology_b = Ontology(folder_b)
        self.tasks = tasks
        self.results = results
        super(Worker, self).__init__()

    def run(self):
        print("Starting worker {0}".format(self.name))
        while True:
            task = self.tasks.get()
            if task is None:
                self.tasks.task_done()
                break
            results = None
            try:
                results = task(self.ontology_a, self.ontology_b)
            except Exception as err:
                print("Error on worker {0}:\n\t{1}".format(self.name, err))
                break
            self.tasks.task_done()
            self.results.put(results)


class Task:

    def __init__(self, idv_a, idv_b):
        self.idv_a = idv_a
        self.idv_b = idv_b

    def __call__(self, ontology_a, ontology_b):
        idv_a = ontology_a.select(self.idv_a)
        idv_b = ontology_b.select(self.idv_b)
        result = {
            "idv_a": self.idv_a,
            "idv_b": self.idv_b,
            "graph": difference(idv_a, idv_b)
        }
        return result


<<<<<<< HEAD
def size(graph):
    if not graph:
        return 0
    else :
        s=0
        for key in graph:
            s=s+1+size(graph[key])
        return s


def process(folder_id, max_iter=None, n_jobs=None, verbose=False):
=======
def process(folder_id, max_iter=None, n_jobs=None, verbose=False,source_folder_id=None):
>>>>>>> 8352946d
    if n_jobs is None:
        n_jobs = max(1, multiprocessing.cpu_count() - 1)

    queue_tasks = multiprocessing.JoinableQueue()
    queue_results = multiprocessing.Queue()

    if verbose:
        print("Instanciating workers...")
    if(source_folder_id is None):
        source_folder_id = '000'
        
    jobs = [Worker(source_folder_id, folder_id, queue_tasks, queue_results)
                for _ in range(n_jobs)]
        
    
    source = Ontology(source_folder_id)
    target = Ontology(folder_id)

    if verbose:
        print("Starting jobs...")
    for job in jobs:
        job.start()

    if verbose:
        print("Sending tasks...")
    n_tasks = 0
    for idv_a in source.individuals():
        for idv_b in target.individuals():
            n_tasks += 1
            queue_tasks.put(Task(idv_a.name, idv_b.name))
            if n_tasks >= max_iter:
                break
        if n_tasks >= max_iter:
            break

    if verbose:
        print("Sending poison pills...")
    for _ in range(n_jobs):
        queue_tasks.put(None)

    results = []
    n_completed = 0
    while True:
        results.append(queue_results.get())
        n_completed += 1
        print("\rComputing tasks {0}/{1}".format(n_completed, n_tasks), end="")
        sys.stdout.flush()
        if n_completed == n_tasks:
            break

    s=0
    for res in results:
        s=s+size(res['graph'])
    avg=s/len(results)
    print("\nAverage Difference Graph Size: {0}".format(avg))



    with open(folder_id + ".json", "w") as output_file:
        json.dump({"items": results}, output_file)


if __name__ == "__main__":
    process("001", max_iter=1000)<|MERGE_RESOLUTION|>--- conflicted
+++ resolved
@@ -49,7 +49,6 @@
         return result
 
 
-<<<<<<< HEAD
 def size(graph):
     if not graph:
         return 0
@@ -60,10 +59,9 @@
         return s
 
 
-def process(folder_id, max_iter=None, n_jobs=None, verbose=False):
-=======
-def process(folder_id, max_iter=None, n_jobs=None, verbose=False,source_folder_id=None):
->>>>>>> 8352946d
+
+def process(folder_id, max_iter=None, n_jobs=None, verbose=False, source_folder_id=None):
+
     if n_jobs is None:
         n_jobs = max(1, multiprocessing.cpu_count() - 1)
 
